--- conflicted
+++ resolved
@@ -124,7 +124,29 @@
     };
 }
 
-<<<<<<< HEAD
+macro_rules! make_pointer_event {
+    ($name:ident, $type:literal) => {
+        make_mouse_event!($name, $type => web_sys::PointerEvent);
+
+        impl $name {
+            #[inline] pub fn pointer_id(&self) -> i32 { self.event.pointer_id() }
+
+            #[inline] pub fn pointer_width(&self) -> i32 { self.event.width() }
+            #[inline] pub fn pointer_height(&self) -> i32 { self.event.height() }
+
+            #[inline] pub fn pressure(&self) -> f32 { self.event.pressure() }
+            #[inline] pub fn tangential_pressure(&self) -> f32 { self.event.tangential_pressure() }
+
+            #[inline] pub fn tilt_x(&self) -> i32 { self.event.tilt_x() }
+            #[inline] pub fn tilt_y(&self) -> i32 { self.event.tilt_y() }
+
+            #[inline] pub fn twist(&self) -> i32 { self.event.twist() }
+
+            #[inline] pub fn is_primary(&self) -> bool { self.event.is_primary() }
+        }
+    };
+}
+
 macro_rules! make_touch_event {
     ($name:ident, $type:literal) => {
         make_event!($name, $type => web_sys::TouchEvent);
@@ -137,27 +159,6 @@
             #[inline] pub fn changed_touches(&self) -> TouchList { self.event.changed_touches() }
             #[inline] pub fn target_touches(&self) -> TouchList { self.event.target_touches() }
             #[inline] pub fn touches(&self) -> TouchList { self.event.touches() }
-=======
-macro_rules! make_pointer_event {
-    ($name:ident, $type:literal) => {
-        make_mouse_event!($name, $type => web_sys::PointerEvent);
-
-        impl $name {
-            #[inline] pub fn pointer_id(&self) -> i32 { self.event.pointer_id() }
-
-            #[inline] pub fn pointer_width(&self) -> i32 { self.event.width() }
-            #[inline] pub fn pointer_height(&self) -> i32 { self.event.height() }
-
-            #[inline] pub fn pressure(&self) -> f32 { self.event.pressure() }
-            #[inline] pub fn tangential_pressure(&self) -> f32 { self.event.tangential_pressure() }
-
-            #[inline] pub fn tilt_x(&self) -> i32 { self.event.tilt_x() }
-            #[inline] pub fn tilt_y(&self) -> i32 { self.event.tilt_y() }
-
-            #[inline] pub fn twist(&self) -> i32 { self.event.twist() }
-
-            #[inline] pub fn is_primary(&self) -> bool { self.event.is_primary() }
->>>>>>> 47830735
         }
     };
 }
@@ -242,10 +243,6 @@
 make_mouse_event!(DoubleClick, "dblclick" => web_sys::MouseEvent);
 make_mouse_event!(ContextMenu, "contextmenu" => web_sys::MouseEvent);
 
-<<<<<<< HEAD
-make_touch_event!(TouchEnd, "touchend");
-make_touch_event!(TouchStart, "touchstart");
-=======
 make_pointer_event!(PointerOver, "pointerover");
 make_pointer_event!(PointerEnter, "pointerenter");
 make_pointer_event!(PointerDown, "pointerdown");
@@ -256,7 +253,9 @@
 make_pointer_event!(PointerLeave, "pointerleave");
 make_pointer_event!(GotPointerCapture, "gotpointercapture");
 make_pointer_event!(LostPointerCapture, "lostpointercapture");
->>>>>>> 47830735
+
+make_touch_event!(TouchEnd, "touchend");
+make_touch_event!(TouchStart, "touchstart");
 
 make_keyboard_event!(KeyDown, "keydown");
 make_keyboard_event!(KeyUp, "keyup");
